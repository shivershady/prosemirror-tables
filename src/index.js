// This file defines a plugin that handles the drawing of cell
// selections and the basic user interactions for creating and working
// with such selections. It also makes sure that, after each
// transaction, the shapes of tables are normalized to be rectangular
// and not contain overlapping cells.

import {Plugin} from "prosemirror-state"

import {handleTripleClick, handleKeyDown, handlePaste, handleMouseDown} from "./input"
<<<<<<< HEAD
import {key, cellAround, inSameTable} from "./util"
=======
import {key} from "./util"
>>>>>>> 8b8a12c3
import {drawCellSelection, normalizeSelection} from "./cellselection"
import {fixTables} from "./fixtables"

// :: () → Plugin
//
// Creates a [plugin](http://prosemirror.net/docs/ref/#state.Plugin)
// that, when added to an editor, enables cell-selection, handles
// cell-based copy/paste, and makes sure tables stay well-formed (each
// row has the same width, and cells don't overlap).
//
// You should probably put this plugin near the end of your array of
// plugins, since it handles mouse and arrow key events in tables
// rather broadly, and other plugins, like the gap cursor or the
// column-width dragging plugin, might want to get a turn first to
// perform more specific behavior.
export function tableEditing() {
  return new Plugin({
    key,

    // This piece of state is used to remember when a mouse-drag
    // cell-selection is happening, so that it can continue even as
    // transactions (which might move its anchor cell) come in.
    state: {
      init() { return null },
      apply(tr, cur) {
        let set = tr.getMeta(key)
        if (set != null) return set == -1 ? null : set
        if (cur == null || !tr.docChanged) return cur
        let {deleted, pos} = tr.mapping.mapResult(cur)
        return deleted ? null : pos
      }
    },

    props: {
      decorations: drawCellSelection,

      handleDOMEvents: {
        mousedown: handleMouseDown
      },

      createSelectionBetween(view) {
        if (key.getState(view.state) != null) return view.state.selection
      },

      handleTripleClick,

      handleKeyDown,

      handlePaste
    },

    appendTransaction(_, oldState, state) {
      return normalizeSelection(state, fixTables(state, oldState))
    }
  })
}

<<<<<<< HEAD
export {fixTables, handlePaste, cellAround, inSameTable}
export {tableNodes} from "./schema"
export {CellSelection} from "./cellselection"
export {TableMap} from "./tablemap"
export {addColumn, addColumnBefore, addColumnAfter, deleteColumn, addRow, addRowBefore, addRowAfter, deleteRow, mergeCells, splitCell,
        setCellAttr, toggleHeaderRow, toggleHeaderColumn, toggleHeaderCell, goToNextCell, deleteTable} from "./commands"
=======
export {fixTables, handlePaste}
export {cellAround, isInTable, selectionCell, moveCellForward, inSameTable, findCell, colCount, nextCell} from "./util";
export {tableNodes} from "./schema"
export {CellSelection} from "./cellselection"
export {TableMap} from "./tablemap"
export * from "./commands"
>>>>>>> 8b8a12c3
export {columnResizing} from "./columnresizing"
export {pastedCells as __pastedCells, insertCells as __insertCells, clipCells as __clipCells} from "./copypaste"<|MERGE_RESOLUTION|>--- conflicted
+++ resolved
@@ -7,11 +7,7 @@
 import {Plugin} from "prosemirror-state"
 
 import {handleTripleClick, handleKeyDown, handlePaste, handleMouseDown} from "./input"
-<<<<<<< HEAD
 import {key, cellAround, inSameTable} from "./util"
-=======
-import {key} from "./util"
->>>>>>> 8b8a12c3
 import {drawCellSelection, normalizeSelection} from "./cellselection"
 import {fixTables} from "./fixtables"
 
@@ -69,20 +65,11 @@
   })
 }
 
-<<<<<<< HEAD
-export {fixTables, handlePaste, cellAround, inSameTable}
-export {tableNodes} from "./schema"
-export {CellSelection} from "./cellselection"
-export {TableMap} from "./tablemap"
-export {addColumn, addColumnBefore, addColumnAfter, deleteColumn, addRow, addRowBefore, addRowAfter, deleteRow, mergeCells, splitCell,
-        setCellAttr, toggleHeaderRow, toggleHeaderColumn, toggleHeaderCell, goToNextCell, deleteTable} from "./commands"
-=======
 export {fixTables, handlePaste}
 export {cellAround, isInTable, selectionCell, moveCellForward, inSameTable, findCell, colCount, nextCell} from "./util";
 export {tableNodes} from "./schema"
 export {CellSelection} from "./cellselection"
 export {TableMap} from "./tablemap"
 export * from "./commands"
->>>>>>> 8b8a12c3
 export {columnResizing} from "./columnresizing"
 export {pastedCells as __pastedCells, insertCells as __insertCells, clipCells as __clipCells} from "./copypaste"